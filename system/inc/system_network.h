/**
 ******************************************************************************
 * @file    system_network.h
 * @authors Matthew McGowan
 * @date    12 February 2015
 ******************************************************************************
  Copyright (c) 2015 Particle Industries, Inc.  All rights reserved.

  This library is free software; you can redistribute it and/or
  modify it under the terms of the GNU Lesser General Public
  License as published by the Free Software Foundation, either
  version 3 of the License, or (at your option) any later version.

  This library is distributed in the hope that it will be useful,
  but WITHOUT ANY WARRANTY; without even the implied warranty of
  MERCHANTABILITY or FITNESS FOR A PARTICULAR PURPOSE.  See the GNU
  Lesser General Public License for more details.

  You should have received a copy of the GNU Lesser General Public
  License along with this library; if not, see <http://www.gnu.org/licenses/>.
 ******************************************************************************
 */

#ifndef SYSTEM_NETWORK_H
#define	SYSTEM_NETWORK_H

#include "inet_hal.h"
#include "wlan_hal.h"
#include "spark_macros.h"

#ifdef __cplusplus
extern "C" {
#endif

#ifndef SPARK_NO_WIFI
#define SPARK_NO_WIFI 0
#endif

#if SPARK_NO_WIFI
#undef SPARK_NO_CLOUD
#define SPARK_NO_CLOUD 1
#endif

typedef network_interface_t    network_handle_t;
const network_interface_t NIF_DEFAULT = 0;

/**
 * This is a bridge from the wiring layer to the system layer.
 * @return
 */

const WLanConfig* network_config(network_handle_t network, uint32_t param1, void* reserved);

void network_connect(network_handle_t network, uint32_t flags, uint32_t param1, void* reserved);
bool network_connecting(network_handle_t network, uint32_t param1, void* reserved);
void network_disconnect(network_handle_t network, uint32_t param1, void* reserved);
bool network_ready(network_handle_t network, uint32_t param1, void* reserved);
void network_on(network_handle_t network, uint32_t flags, uint32_t param1, void* reserved);
void network_off(network_handle_t network, uint32_t flags, uint32_t param1, void* reserved);

<<<<<<< HEAD
void network_listen(network_handle_t network, uint32_t param1, void* reserved);
=======
#define NETWORK_LISTEN_EXIT (1<<0)
/**
 *
 * @param network
 * @param flags     NETWORK_LISTEN_EXIT bring the device out of listening mode
 * @param reserved
 */
void network_listen(network_handle_t network, uint32_t flags, void* reserved);
>>>>>>> bba379f3
bool network_listening(network_handle_t network, uint32_t param1, void* reserved);


bool network_has_credentials(network_handle_t network, uint32_t param1, void* reserved);

typedef WLanCredentials NetworkCredentials;

<<<<<<< HEAD
=======
/**
 *
 * @param network   The network to configure the credentials.
 * @param flags     Flags. set to 0.
 * @param creds     The credentials to set. Should not be NULL.
 * @param reserved  For future expansion. Set to NULL.
 * @return 0 on success. 
 */
>>>>>>> bba379f3
int network_set_credentials(network_handle_t network, uint32_t flags, NetworkCredentials* creds, void* reserved);
bool network_clear_credentials(network_handle_t network, uint32_t flags, NetworkCredentials* creds, void* reserved);


/**
 * Disable automatic listening mode when no credentials are configured.
 */
const int WIFI_CONNECT_SKIP_LISTEN = 1;


#ifdef __cplusplus
}
#endif


#endif	/* SYSTEM_NETWORK_H */
<|MERGE_RESOLUTION|>--- conflicted
+++ resolved
@@ -58,9 +58,6 @@
 void network_on(network_handle_t network, uint32_t flags, uint32_t param1, void* reserved);
 void network_off(network_handle_t network, uint32_t flags, uint32_t param1, void* reserved);
 
-<<<<<<< HEAD
-void network_listen(network_handle_t network, uint32_t param1, void* reserved);
-=======
 #define NETWORK_LISTEN_EXIT (1<<0)
 /**
  *
@@ -69,7 +66,6 @@
  * @param reserved
  */
 void network_listen(network_handle_t network, uint32_t flags, void* reserved);
->>>>>>> bba379f3
 bool network_listening(network_handle_t network, uint32_t param1, void* reserved);
 
 
@@ -77,8 +73,6 @@
 
 typedef WLanCredentials NetworkCredentials;
 
-<<<<<<< HEAD
-=======
 /**
  *
  * @param network   The network to configure the credentials.
@@ -87,7 +81,6 @@
  * @param reserved  For future expansion. Set to NULL.
  * @return 0 on success. 
  */
->>>>>>> bba379f3
 int network_set_credentials(network_handle_t network, uint32_t flags, NetworkCredentials* creds, void* reserved);
 bool network_clear_credentials(network_handle_t network, uint32_t flags, NetworkCredentials* creds, void* reserved);
 
