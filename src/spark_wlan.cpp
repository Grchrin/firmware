--- conflicted
+++ resolved
@@ -470,15 +470,8 @@
 	{
 		if(SPARK_WLAN_STARTED)
 		{
-<<<<<<< HEAD
-=======
-			if (LED_RGB_OVERRIDE)
-			{
-				LED_Signaling_Stop();
-			}
 			DEBUG("Resetting CC3000!");
 			CLR_WLAN_WD();
->>>>>>> c94f0c19
 			WLAN_CONNECTED = 0;
 			WLAN_DHCP = 0;
 			SPARK_WLAN_RESET = 0;
