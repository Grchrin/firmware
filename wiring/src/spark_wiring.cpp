--- conflicted
+++ resolved
@@ -230,13 +230,8 @@
   {
     KICK_WDT();
 
-<<<<<<< HEAD
-    volatile system_tick_t current_millis = GetSystem1MsTick();
+    volatile system_tick_t current_millis = HAL_Timer_Get_Milli_Seconds();
     volatile system_tick_t elapsed_millis = current_millis - last_millis;
-=======
-    volatile system_tick_t current_millis = HAL_Timer_Get_Milli_Seconds();
-    volatile long elapsed_millis = current_millis - last_millis;
->>>>>>> b593c677
 
     //Check for wrapping
     if (elapsed_millis < 0)
