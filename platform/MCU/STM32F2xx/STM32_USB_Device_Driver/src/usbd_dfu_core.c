--- conflicted
+++ resolved
@@ -568,17 +568,13 @@
         Pointer += MAL_Buffer[2] << 8;
         Pointer += MAL_Buffer[3] << 16;
         Pointer += MAL_Buffer[4] << 24;
-<<<<<<< HEAD
-        uint16_t status = MAL_Erase(Pointer);
+        uint16_t status = MAL_Erase(usbd_dfu_AltSet, Pointer);
         if (status != MAL_OK) {
           /* Call the error management function (command will be nacked) */
           req.bmRequest = 0;
           req.wLength = 1;
           USBD_CtlError (pdev, &req);
         }
-=======
-        MAL_Erase(usbd_dfu_AltSet, Pointer);
->>>>>>> 8180006b
       }
       else
       {
@@ -598,17 +594,13 @@
       Addr = ((wBlockNum - 2) * XFERSIZE) + Pointer;
 
       /* Preform the write operation */
-<<<<<<< HEAD
-      uint16_t status = MAL_Write(Addr, wlength);
+      uint16_t status = MAL_Write(usbd_dfu_AltSet, Addr, wlength);
       if (status != MAL_OK) {
         /* Call the error management function (command will be nacked) */
         req.bmRequest = 0;
         req.wLength = 1;
         USBD_CtlError (pdev, &req);
       }
-=======
-      MAL_Write(usbd_dfu_AltSet, Addr, wlength);
->>>>>>> 8180006b
     }
     /* Reset the global lenght and block number */
     wlength = 0;
